{
  "name": "@cheqd/did-provider-cheqd",
  "version": "3.2.0-develop.2",
  "description": "Veramo SDK plugin for the did:cheqd DID method",
  "license": "Apache-2.0",
  "author": "Cheqd Foundation Limited (https://github.com/cheqd)",
  "repository": "https://github.com/cheqd/did-provider-cheqd.git",
  "bugs": {
    "url": "https://github.com/cheqd/did-provider-cheqd/issues"
  },
  "homepage": "https://github.com/cheqd/did-provider-cheqd#readme",
  "source": "src/index.ts",
  "main": "build/esm/index.js",
  "types": "build/types/index.d.ts",
  "type": "module",
  "exports": {
    ".": {
      "types": "./build/types/index.d.ts",
      "import": "./build/esm/index.js",
      "require": "./build/cjs/index.js",
      "default": "./build/esm/index.js"
    },
    "./*": {
      "types": "./build/types/*.d.ts",
      "import": "./build/esm/*.js",
      "require": "./build/cjs/*.js",
      "default": "./build/esm/*.js"
    }
  },
  "veramo": {
    "pluginInterfaces": {
      "ICheqd": "./src/agent/ICheqd.ts"
    }
  },
  "scripts": {
    "build": "rm -rf build && npm run build:types && npm run build:esm && npm run build:cjs",
    "build:types": "tsc -p tsconfig.types.json",
    "build:esm": "tsc -p tsconfig.esm.json",
    "build:cjs": "echo 'Experimental backwards compatibility! Use v2 major version or `@cjs` npm tag for deep CommonJS exports.' && tsc -p tsconfig.cjs.json",
    "build:watch": "rm -rf build && npm run build:esm -- --watch",
    "build:local": "npm run build && cp -r build ~/AppData/Roaming/npm/node_modules/@cheqd/did-provider-cheqd && veramo config verify",
    "generate-plugin-schema": "veramo dev generate-plugin-schema",
    "start": "veramo server",
    "test:ci": "jest --config=jest.json",
    "test": "jest --passWithNoTests",
    "test:watch": "yarn test --watch --verbose",
    "clean": "rm -rf tmp && rm database.sqlite && rm -rf build && rm tsconfig.tsbuildinfo",
    "lint": "eslint --max-warnings=0 src",
    "semantic": "npx semantic-release"
  },
  "files": [
    "build/**/*",
    "src/**/*",
    "README.md",
    "plugin.schema.json",
    "LICENSE",
    "tsconfig.json"
  ],
  "eslintConfig": {
    "root": true,
    "extends": [
      "typescript",
      "prettier"
    ]
  },
  "dependencies": {
<<<<<<< HEAD
    "@cheqd/sdk": "^3.5.2",
    "@cheqd/ts-proto": "^3.2.0",
    "@cosmjs/amino": "^0.30.1",
=======
    "@cheqd/sdk": "^3.5.3",
    "@cheqd/ts-proto": "^3.2.0",
>>>>>>> 120e7ae9
    "@cosmjs/crypto": "^0.30.1",
    "@cosmjs/proto-signing": "^0.30.1",
    "@cosmjs/utils": "^0.30.1",
    "@digitalbazaar/vc-status-list": "^7.0.0",
    "@lit-protocol/lit-node-client": "^2.1.161",
    "@veramo/core": "^5.2.0",
    "@veramo/did-manager": "^5.1.2",
    "@veramo/did-provider-key": "^5.2.0",
    "@veramo/key-manager": "^5.1.2",
    "@veramo/utils": "^5.2.0",
    "debug": "^4.3.4",
    "did-jwt": "^7.2.0",
    "did-resolver": "^4.1.0",
    "generate-password": "^1.7.0",
    "uint8arrays": "^4.0.3",
    "uuid": "^9.0.0"
  },
  "devDependencies": {
    "@semantic-release/changelog": "^6.0.3",
    "@semantic-release/commit-analyzer": "^9.0.2",
    "@semantic-release/git": "^10.0.1",
    "@semantic-release/github": "^8.0.7",
    "@semantic-release/npm": "^10.0.3",
    "@semantic-release/release-notes-generator": "^11.0.1",
    "@types/debug": "^4.1.8",
    "@types/jest": "^29.5.1",
    "@types/uuid": "^9.0.1",
    "@typescript-eslint/eslint-plugin": "^5.59.7",
    "@typescript-eslint/parser": "^5.59.7",
    "conventional-changelog-conventionalcommits": "^5.0.0",
    "eslint": "^8.41.0",
    "eslint-config-prettier": "^8.8.0",
    "eslint-config-typescript": "^3.0.0",
    "jest": "^29.5.0",
    "long": "^4.0.0",
    "prettier": "^2.8.8",
    "semantic-release": "^21.0.2",
    "ts-jest": "^29.1.0",
    "typescript": "^4.9.5"
  },
  "publishConfig": {
    "registry": "https://registry.npmjs.org/",
    "access": "public"
  },
  "engines": {
    "node": ">=18.0.0"
  }
}<|MERGE_RESOLUTION|>--- conflicted
+++ resolved
@@ -64,14 +64,9 @@
     ]
   },
   "dependencies": {
-<<<<<<< HEAD
-    "@cheqd/sdk": "^3.5.2",
+    "@cheqd/sdk": "^3.5.3",
     "@cheqd/ts-proto": "^3.2.0",
     "@cosmjs/amino": "^0.30.1",
-=======
-    "@cheqd/sdk": "^3.5.3",
-    "@cheqd/ts-proto": "^3.2.0",
->>>>>>> 120e7ae9
     "@cosmjs/crypto": "^0.30.1",
     "@cosmjs/proto-signing": "^0.30.1",
     "@cosmjs/utils": "^0.30.1",
