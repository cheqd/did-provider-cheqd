{
  "name": "@cheqd/did-provider-cheqd",
  "version": "1.7.20",
  "description": "Veramo SDK plugin for the did:cheqd DID method",
  "license": "Apache-2.0",
  "author": "Cheqd Foundation Limited (https://github.com/cheqd)",
  "repository": "https://github.com/cheqd/did-provider-cheqd.git",
  "bugs": {
    "url": "https://github.com/cheqd/did-provider-cheqd/issues"
  },
  "homepage": "https://github.com/cheqd/did-provider-cheqd#readme",
  "source": "src/index.ts",
  "main": "build/index.js",
  "types": "build/index.d.ts",
  "veramo": {
    "pluginInterfaces": {
      "ICheqd": "./src/agent/ICheqd.ts"
    }
  },
  "scripts": {
    "build": "tsc",
    "generate-plugin-schema": "veramo dev generate-plugin-schema",
    "start": "veramo server",
    "build:watch": "tsc -b --watch",
    "test:ci": "jest --config=jest.json",
    "test": "jest --passWithNoTests",
    "test:watch": "yarn test --watch --verbose",
    "clean": "rm -rf tmp && rm database.sqlite && rm -rf build && rm tsconfig.tsbuildinfo",
    "lint": "eslint --max-warnings=0 src",
    "semantic": "npx semantic-release"
  },
  "files": [
    "build/**/*",
    "src/**/*",
    "README.md",
    "plugin.schema.json",
    "LICENSE",
    "tsconfig.json"
  ],
  "eslintConfig": {
    "root": true,
    "extends": [
      "typescript",
      "prettier"
    ]
  },
  "dependencies": {
    "@cheqd/sdk": "^1.3.14",
    "@cheqd/ts-proto": "^1.0.15",
    "@cosmjs/proto-signing": "^0.29.4",
    "@cosmjs/utils": "^0.29.4",
    "@veramo/core": "^4.1.1",
    "@veramo/did-manager": "^4.1.1",
    "@veramo/did-provider-key": "^4.1.1",
    "@veramo/key-manager": "^4.1.1",
    "debug": "^4.3.4",
    "multibase": "^4.0.6",
    "multicodec": "^3.2.1",
    "uint8arrays": "^3.1.1"
  },
  "devDependencies": {
    "@semantic-release/changelog": "^6.0.1",
    "@semantic-release/commit-analyzer": "^9.0.2",
    "@semantic-release/git": "^10.0.1",
    "@semantic-release/github": "^8.0.6",
    "@semantic-release/npm": "^9.0.1",
    "@semantic-release/release-notes-generator": "^10.0.3",
    "@types/debug": "^4.1.7",
    "@types/jest": "27.5.1",
    "@types/uuid": "^8.3.4",
<<<<<<< HEAD
    "@typescript-eslint/eslint-plugin": "^5.44.0",
=======
    "@typescript-eslint/eslint-plugin": "^5.43.0",
>>>>>>> 0a212ab1
    "@typescript-eslint/parser": "^5.44.0",
    "@veramo/cli": "^4.1.2",
    "conventional-changelog-conventionalcommits": "^5.0.0",
    "eslint": "^8.28.0",
    "eslint-config-prettier": "^8.5.0",
    "eslint-config-typescript": "^3.0.0",
    "jest": "27.5.1",
    "prettier": "^2.8.0",
    "semantic-release": "^19.0.5",
    "ts-jest": "^27.1.5",
    "typescript": "^4.9.3"
  },
  "publishConfig": {
    "registry": "https://registry.npmjs.org/",
    "access": "public"
  }
}<|MERGE_RESOLUTION|>--- conflicted
+++ resolved
@@ -68,11 +68,7 @@
     "@types/debug": "^4.1.7",
     "@types/jest": "27.5.1",
     "@types/uuid": "^8.3.4",
-<<<<<<< HEAD
     "@typescript-eslint/eslint-plugin": "^5.44.0",
-=======
-    "@typescript-eslint/eslint-plugin": "^5.43.0",
->>>>>>> 0a212ab1
     "@typescript-eslint/parser": "^5.44.0",
     "@veramo/cli": "^4.1.2",
     "conventional-changelog-conventionalcommits": "^5.0.0",
