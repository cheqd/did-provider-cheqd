{
	"name": "@cheqd/did-provider-cheqd",
	"version": "4.1.2-develop.1",
	"description": "Veramo SDK plugin for the did:cheqd DID method",
	"license": "Apache-2.0",
	"author": "Cheqd Foundation Limited (https://github.com/cheqd)",
	"repository": "https://github.com/cheqd/did-provider-cheqd.git",
	"bugs": {
		"url": "https://github.com/cheqd/did-provider-cheqd/issues"
	},
	"homepage": "https://github.com/cheqd/did-provider-cheqd#readme",
	"source": "src/index.ts",
	"type": "module",
	"main": "build/esm/index.js",
	"types": "build/types/index.d.ts",
	"typesVersions": {
		"*": {
			"*": [
				"*",
				"build/types/*",
				"build/types/index"
			]
		}
	},
	"exports": {
		".": {
			"types": "./build/types/index.d.ts",
			"import": "./build/esm/index.js",
			"require": "./build/cjs/index.js",
			"default": "./build/esm/index.js"
		},
		"./agent": {
			"types": "./build/types/agent/index.d.ts",
			"import": "./build/esm/agent/index.js",
			"require": "./build/cjs/agent/index.js",
			"default": "./build/esm/agent/index.js"
		},
		"./did-manager": {
			"types": "./build/types/did-manager/index.d.ts",
			"import": "./build/esm/did-manager/index.js",
			"require": "./build/cjs/did-manager/index.js",
			"default": "./build/esm/did-manager/index.js"
		},
		"./dkg-threshold": {
			"types": "./build/types/dkg-threshold/index.d.ts",
			"import": "./build/esm/dkg-threshold/index.js",
			"require": "./build/cjs/dkg-threshold/index.js",
			"default": "./build/esm/dkg-threshold/index.js"
		},
		"./utils": {
			"types": "./build/types/utils/index.d.ts",
			"import": "./build/esm/utils/index.js",
			"require": "./build/cjs/utils/index.js",
			"default": "./build/esm/utils/index.js"
		}
	},
	"veramo": {
		"pluginInterfaces": {
			"ICheqd": "./src/agent/ICheqd.ts"
		}
	},
	"scripts": {
		"build": "rm -rf build && npm run build:types && npm run build:esm && npm run build:cjs",
		"build:types": "tsc -p tsconfig.types.json",
		"build:esm": "tsc -p tsconfig.esm.json",
		"build:cjs": "echo 'Experimental backwards compatibility! Use v2 major version or `@cjs` npm tag for deep CommonJS exports.' && tsc -p tsconfig.cjs.json",
		"build:watch": "rm -rf build && npm run build:esm -- --watch",
		"build:local": "npm run build && cp -r build ~/AppData/Roaming/npm/node_modules/@cheqd/did-provider-cheqd && veramo config verify",
		"build:local:ubuntu": "npm run build && cp -r build /usr/lib/node_modules/@cheqd/did-provider-cheqd && veramo config verify",
		"generate-plugin-schema": "veramo dev generate-plugin-schema",
		"start": "veramo server",
		"test:ci": "jest --config=jest.json",
		"test": "jest --passWithNoTests",
		"test:watch": "yarn test --watch --verbose",
		"clean": "rm -rf tmp && rm database.sqlite && rm -rf build && rm tsconfig.tsbuildinfo",
		"format": "prettier --write '**/*.{js,ts,cjs,mjs,json}'",
		"lint": "eslint --max-warnings=0 src",
		"semantic": "npx semantic-release"
	},
	"files": [
		"build",
		"src",
		"package.json",
		"plugin.schema.json",
		"LICENSE",
		"README.md",
		"tsconfig.json"
	],
	"eslintConfig": {
		"root": true,
		"extends": [
			"typescript",
			"prettier"
		]
	},
	"dependencies": {
<<<<<<< HEAD
		"@cheqd/sdk": "^4.0.3",
		"@cheqd/ts-proto": "^3.4.2",
		"@cosmjs/amino": "^0.32.3",
		"@cosmjs/crypto": "^0.32.3",
		"@cosmjs/proto-signing": "^0.32.3",
		"@cosmjs/stargate": "^0.32.3",
		"@cosmjs/utils": "^0.32.3",
		"@digitalbazaar/vc-status-list": "^7.1.0",
=======
		"@cheqd/sdk": "^4.0.2",
		"@cheqd/ts-proto": "^3.4.4",
		"@cosmjs/amino": "^0.32.4",
		"@cosmjs/crypto": "^0.32.4",
		"@cosmjs/proto-signing": "^0.32.4",
		"@cosmjs/stargate": "^0.32.4",
		"@cosmjs/utils": "^0.32.4",
		"@digitalbazaar/vc-status-list": "^8.0.0",
>>>>>>> 695ed58e
		"@lit-protocol/lit-node-client": "^3.1.1",
		"@lit-protocol/lit-node-client-v2": "npm:@lit-protocol/lit-node-client@2.2.63",
		"@lit-protocol/encryption-v2": "npm:@lit-protocol/encryption@2.2.63",
		"@veramo/core": "^6.0.0",
		"@veramo/did-manager": "^6.0.0",
		"@veramo/did-provider-key": "^6.0.0",
		"@veramo/key-manager": "^6.0.0",
		"@veramo/utils": "^6.0.0",
		"debug": "^4.3.6",
		"did-jwt": "^8.0.4",
		"did-resolver": "^4.1.0",
		"generate-password": "^1.7.1",
		"uint8arrays": "^5.1.0",
		"uuid": "^10.0.0"
	},
	"devDependencies": {
		"@lit-protocol/types": "^3.0.27",
		"@lit-protocol/types-v2": "npm:@lit-protocol/types@^2.2.63",
		"@semantic-release/changelog": "^6.0.3",
		"@semantic-release/commit-analyzer": "^11.1.0",
		"@semantic-release/git": "^10.0.1",
		"@semantic-release/github": "^10.1.6",
		"@semantic-release/npm": "^12.0.1",
		"@semantic-release/release-notes-generator": "^12.1.0",
		"@types/debug": "^4.1.12",
		"@types/jest": "^29.5.12",
<<<<<<< HEAD
		"@types/uuid": "^9.0.8",
		"@typescript-eslint/eslint-plugin": "^5.62.0",
		"@typescript-eslint/parser": "^5.62.0",
		"conventional-changelog-conventionalcommits": "^8.0.0",
=======
		"@types/uuid": "^10.0.0",
		"@typescript-eslint/eslint-plugin": "^8.1.0",
		"@typescript-eslint/parser": "^8.1.0",
		"conventional-changelog-conventionalcommits": "^7.0.2",
>>>>>>> 695ed58e
		"eslint": "^8.57.0",
		"eslint-config-prettier": "^9.1.0",
		"eslint-config-typescript": "^3.0.0",
		"jest": "^29.7.0",
		"long": "^4.0.0",
<<<<<<< HEAD
		"prettier": "^3.2.5",
		"semantic-release": "^24.1.0",
		"ts-jest": "^29.1.2",
		"typescript": "^5.4.5"
=======
		"prettier": "^3.3.3",
		"semantic-release": "^23.1.1",
		"ts-jest": "^29.2.4",
		"typescript": "^5.5.4"
>>>>>>> 695ed58e
	},
	"publishConfig": {
		"registry": "https://registry.npmjs.org/",
		"access": "public"
	},
	"engines": {
		"node": ">=20.0.0"
	}
}<|MERGE_RESOLUTION|>--- conflicted
+++ resolved
@@ -94,17 +94,7 @@
 		]
 	},
 	"dependencies": {
-<<<<<<< HEAD
 		"@cheqd/sdk": "^4.0.3",
-		"@cheqd/ts-proto": "^3.4.2",
-		"@cosmjs/amino": "^0.32.3",
-		"@cosmjs/crypto": "^0.32.3",
-		"@cosmjs/proto-signing": "^0.32.3",
-		"@cosmjs/stargate": "^0.32.3",
-		"@cosmjs/utils": "^0.32.3",
-		"@digitalbazaar/vc-status-list": "^7.1.0",
-=======
-		"@cheqd/sdk": "^4.0.2",
 		"@cheqd/ts-proto": "^3.4.4",
 		"@cosmjs/amino": "^0.32.4",
 		"@cosmjs/crypto": "^0.32.4",
@@ -112,7 +102,6 @@
 		"@cosmjs/stargate": "^0.32.4",
 		"@cosmjs/utils": "^0.32.4",
 		"@digitalbazaar/vc-status-list": "^8.0.0",
->>>>>>> 695ed58e
 		"@lit-protocol/lit-node-client": "^3.1.1",
 		"@lit-protocol/lit-node-client-v2": "npm:@lit-protocol/lit-node-client@2.2.63",
 		"@lit-protocol/encryption-v2": "npm:@lit-protocol/encryption@2.2.63",
@@ -139,33 +128,19 @@
 		"@semantic-release/release-notes-generator": "^12.1.0",
 		"@types/debug": "^4.1.12",
 		"@types/jest": "^29.5.12",
-<<<<<<< HEAD
-		"@types/uuid": "^9.0.8",
-		"@typescript-eslint/eslint-plugin": "^5.62.0",
-		"@typescript-eslint/parser": "^5.62.0",
 		"conventional-changelog-conventionalcommits": "^8.0.0",
-=======
 		"@types/uuid": "^10.0.0",
 		"@typescript-eslint/eslint-plugin": "^8.1.0",
 		"@typescript-eslint/parser": "^8.1.0",
-		"conventional-changelog-conventionalcommits": "^7.0.2",
->>>>>>> 695ed58e
 		"eslint": "^8.57.0",
 		"eslint-config-prettier": "^9.1.0",
 		"eslint-config-typescript": "^3.0.0",
 		"jest": "^29.7.0",
 		"long": "^4.0.0",
-<<<<<<< HEAD
-		"prettier": "^3.2.5",
 		"semantic-release": "^24.1.0",
-		"ts-jest": "^29.1.2",
-		"typescript": "^5.4.5"
-=======
 		"prettier": "^3.3.3",
-		"semantic-release": "^23.1.1",
 		"ts-jest": "^29.2.4",
 		"typescript": "^5.5.4"
->>>>>>> 695ed58e
 	},
 	"publishConfig": {
 		"registry": "https://registry.npmjs.org/",
