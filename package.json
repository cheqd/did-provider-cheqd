{
  "name": "@cheqd/did-provider-cheqd",
  "version": "1.0.0",
  "source": "src/index.ts",
  "main": "build/index.js",
  "types": "build/index.d.ts",
  "veramo": {
    "pluginInterfaces": {
      "IMyAgentPlugin": "./src/types/IMyAgentPlugin.ts"
    }
  },
  "scripts": {
    "build": "tsc",
    "generate-plugin-schema": "yarn veramo dev generate-plugin-schema",
    "start": "veramo server",
    "build:watch": "tsc -b --watch",
    "test:ci": "jest --config=jest.json",
    "test": "jest --passWithNoTests",
    "test:watch": "yarn test --watch --verbose",
    "clean": "rm -rf tmp && rm database.sqlite && rm -rf build && rm tsconfig.tsbuildinfo",
    "lint": "eslint --max-warnings=0 src",
    "semantic": "npx semantic-release --debug --dry-run"
  },
  "license": "MIT OR Apache-2.0",
  "eslintConfig": {
    "root": true,
    "extends": [
      "typescript",
      "prettier"
    ]
  },
  "devDependencies": {
<<<<<<< HEAD
    "@types/jest": "27.5.0",
=======
    "@semantic-release/commit-analyzer": "^9.0.2",
    "@semantic-release/release-notes-generator": "^10.0.3",
    "@semantic-release/npm": "^9.0.1",
    "@semantic-release/github": "^8.0.4",
    "@semantic-release/changelog": "^6.0.1",
    "conventional-changelog-eslint": "^3.0.9",
    "semantic-release": "^19.0.2",
    "@types/jest": "27.4.1",
>>>>>>> f72ab957
    "@typescript-eslint/eslint-plugin": "^5.25.0",
    "@typescript-eslint/parser": "^5.25.0",
    "@veramo/cli": "3.1.1",
    "eslint": "^7.21.0",
    "eslint-config-prettier": "^8.1.0",
    "eslint-config-typescript": "^3.0.0",
    "jest": "27.5.1",
    "prettier": "^2.3.0",
    "semantic-release": "^19.0.2",
    "ts-jest": "27.1.4",
    "typescript": "4.6.4"
  },
  "files": [
    "build/**/*",
    "src/**/*",
    "README.md",
    "plugin.schema.json",
    "LICENSE"
  ],
  "dependencies": {
    "@veramo/core": "^3.0.0",
    "@veramo/did-manager": "^3.0.0",
    "@veramo/key-manager": "^3.0.0",
    "debug": "^4.3.4",
    "multibase": "^4.0.6",
    "multicodec": "^3.2.1"
  }
}<|MERGE_RESOLUTION|>--- conflicted
+++ resolved
@@ -30,9 +30,6 @@
     ]
   },
   "devDependencies": {
-<<<<<<< HEAD
-    "@types/jest": "27.5.0",
-=======
     "@semantic-release/commit-analyzer": "^9.0.2",
     "@semantic-release/release-notes-generator": "^10.0.3",
     "@semantic-release/npm": "^9.0.1",
@@ -41,7 +38,6 @@
     "conventional-changelog-eslint": "^3.0.9",
     "semantic-release": "^19.0.2",
     "@types/jest": "27.4.1",
->>>>>>> f72ab957
     "@typescript-eslint/eslint-plugin": "^5.25.0",
     "@typescript-eslint/parser": "^5.25.0",
     "@veramo/cli": "3.1.1",
