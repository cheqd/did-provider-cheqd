--- conflicted
+++ resolved
@@ -72,11 +72,7 @@
     "@cosmjs/proto-signing": "^0.31.0",
     "@cosmjs/utils": "^0.31.0",
     "@digitalbazaar/vc-status-list": "^7.0.0",
-<<<<<<< HEAD
-    "@lit-protocol/lit-node-client": "^2.2.36",
-=======
     "@lit-protocol/lit-node-client": "^2.2.39",
->>>>>>> eddd11f3
     "@veramo/core": "^5.2.0",
     "@veramo/did-manager": "^5.1.2",
     "@veramo/did-provider-key": "^5.2.0",
@@ -106,17 +102,10 @@
     "eslint": "^8.44.0",
     "eslint-config-prettier": "^8.8.0",
     "eslint-config-typescript": "^3.0.0",
-<<<<<<< HEAD
-    "jest": "^29.6.0",
-    "long": "^4.0.0",
-    "prettier": "^2.8.8",
-    "semantic-release": "^21.0.6",
-=======
     "jest": "^29.6.1",
     "long": "^4.0.0",
     "prettier": "^2.8.8",
     "semantic-release": "^21.0.7",
->>>>>>> eddd11f3
     "ts-jest": "^29.1.1",
     "typescript": "^4.9.5"
   },
