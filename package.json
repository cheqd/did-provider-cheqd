--- conflicted
+++ resolved
@@ -132,10 +132,6 @@
 		"@types/uuid": "^10.0.0",
 		"@typescript-eslint/eslint-plugin": "^8.1.0",
 		"@typescript-eslint/parser": "^8.1.0",
-<<<<<<< HEAD
-=======
-		"conventional-changelog-conventionalcommits": "^8.0.0",
->>>>>>> c8259ec3
 		"eslint": "^8.57.0",
 		"eslint-config-prettier": "^9.1.0",
 		"eslint-config-typescript": "^3.0.0",
@@ -143,10 +139,6 @@
 		"long": "^4.0.0",
 		"semantic-release": "^24.1.0",
 		"prettier": "^3.3.3",
-<<<<<<< HEAD
-=======
-		"semantic-release": "^24.1.0",
->>>>>>> c8259ec3
 		"ts-jest": "^29.2.4",
 		"typescript": "^5.5.4"
 	},
